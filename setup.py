--- conflicted
+++ resolved
@@ -1,22 +1,11 @@
 from setuptools import setup
 
-<<<<<<< HEAD
-setup(
-    name='geostat',
-    version='0.0.1',
-    description='A basic geostatistical package',
-    author='Philippe Renard',
-    author_email='philippe.renard@unine.ch',
-    py_modules=['geostat']
-)
-=======
-setup(name='geostats',
+setup(name='geostat',
       version='0.1',
       description='A basic geostatistical package',
       url='https://github.com/UniNE-CHYN/geostat.git',
       author='Philippe Renard',
       author_email='philippe.renard@unine.ch',
       license='MIT',
-      packages=['geostats'],
-      zip_safe=False)
->>>>>>> b9de656d
+      packages=['geostat'],
+      zip_safe=False)